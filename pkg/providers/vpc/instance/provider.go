--- conflicted
+++ resolved
@@ -341,11 +341,7 @@
 		"hasPlacementTarget", instancePrototype.PlacementTarget != nil,
 		"hasName", instancePrototype.Name != nil,
 		"hasAvailabilityPolicy", instancePrototype.AvailabilityPolicy != nil)
-<<<<<<< HEAD
-	
-=======
-
->>>>>>> aaeb96c0
+
 	// Log Profile struct details specifically
 	if instancePrototype.Profile != nil {
 		logger.Info("Profile field details for oneOf debugging",
