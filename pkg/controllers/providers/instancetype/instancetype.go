--- conflicted
+++ resolved
@@ -59,17 +59,10 @@
 
 	// Refresh instance types by listing them
 	if _, err := c.instanceTypeProvider.List(ctx); err != nil {
-<<<<<<< HEAD
-		metrics.ApiRequests.WithLabelValues("ListInstanceTypes", "500", "unknown").Inc()
-		return reconcile.Result{}, fmt.Errorf("refreshing instance types: %w", err)
-	}
-	metrics.ApiRequests.WithLabelValues("ListInstanceTypes", "200", "unknown").Inc()
-=======
 		metrics.ApiRequests.WithLabelValues("ListInstanceTypes", "500", "global").Inc()
 		return reconcile.Result{}, fmt.Errorf("refreshing instance types: %w", err)
 	}
 	metrics.ApiRequests.WithLabelValues("ListInstanceTypes", "200", "global").Inc()
->>>>>>> 84121efd
 	// Reconcile every hour to refresh instance type information
 	return reconcile.Result{RequeueAfter: time.Hour}, nil
 }
