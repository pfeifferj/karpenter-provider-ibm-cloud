--- conflicted
+++ resolved
@@ -65,17 +65,10 @@
 
 	// Refresh pricing information
 	if err := c.pricingProvider.Refresh(ctx); err != nil {
-<<<<<<< HEAD
-		metrics.ApiRequests.WithLabelValues("RefreshPricing", "500", "unknown").Inc()
-		return reconcile.Result{}, fmt.Errorf("refreshing pricing information: %w", err)
-	}
-	metrics.ApiRequests.WithLabelValues("RefreshPricing", "200", "unknown").Inc()
-=======
 		metrics.ApiRequests.WithLabelValues("RefreshPricing", "500", "global").Inc()
 		return reconcile.Result{}, fmt.Errorf("refreshing pricing information: %w", err)
 	}
 	metrics.ApiRequests.WithLabelValues("RefreshPricing", "200", "global").Inc()
->>>>>>> a0ef0d44
 
 	// Requeue after 12 hours to refresh prices
 	return reconcile.Result{RequeueAfter: 12 * time.Hour}, nil
